--- conflicted
+++ resolved
@@ -8,17 +8,9 @@
 """
 import numpy as np
 from scipy import interpolate
-<<<<<<< HEAD
-from scitools import distance, chain, vlinspace, normalize, eta, List2D
-from scitools.terminal import Progress
-from cmpy.core.lattice_2 import Lattice
-from cmpy.core.hamiltonian import Hamiltonian, HamiltonianCache
-from cmpy.core.utils import plot_bands
-=======
 from scitools import List2D
 from cmpy.core import distance, chain, vlinspace, normalize
 from cmpy.core import Lattice, Matrix, plot_bands
->>>>>>> ac6e002d
 
 ORBITALS = "s", "p_x", "p_y", "p_z"
 
