# coding: utf-8
#
# This code is part of cmpy.
#
# Copyright (c) 2021, Dylan Jones
#
# This code is licensed under the MIT License. The copyright notice in the
# LICENSE file in the root directory and this permission notice shall
# be included in all copies or substantial portions of the Software.

import numpy as np
from typing import Union, Sequence
<<<<<<< HEAD
from scipy import sparse
from _expm_multiply import expm_multiply
from scipy.sparse.linalg import expm
from scipy.sparse.linalg import eigsh
from cmpy.basis import UP, EigenState, Sector
from cmpy.operators import (
    project_onsite_energy, project_interaction, project_site_hopping, CreationOperator,
    LinearOperator, AnnihilationOperator
)
from cmpy.greens import GreensFunction
from .abc import AbstractManyBodyModel


class HamiltonOperator(LinearOperator):

    def __init__(self, size, data, dtype=None):
        super().__init__((size, size), dtype=dtype)
        self.data = list(data)

    def _matvec(self, x):
        matvec = np.zeros_like(x)
        for row, col, val in self.data:
            # matvec[col] += val * x[row]
            matvec[row] += val * x[col]
        return matvec

    def _adjoint(self):
        return self

    def trace(self):
        return np.trace(self.array())

    def __rmul__(self, x):
        """Ensure trace-method in result."""
        scaled = super().__rmul__(x)
        scaled.trace = lambda: x*self.trace()
        return scaled


=======
from cmpy.basis import UP
from cmpy.operators import project_onsite_energy, project_interaction, project_site_hopping
from cmpy.exactdiag import greens_function_lehmann
from .abc import AbstractManyBodyModel


>>>>>>> e087d26b
# =========================================================================
# Single impurity anderson model
# =========================================================================


class SingleImpurityAndersonModel(AbstractManyBodyModel):

    def __init__(self, u: Union[float, Sequence[float]] = 2.0,
                 eps_imp: Union[float, Sequence[float]] = 0.0,
                 eps_bath: Union[float, Sequence[float]] = 0.0,
                 v: Union[float, Sequence[float]] = 1.0,
                 mu: float = None,
                 temp: float = 0.0):
        r"""Initializes the single impurity Anderson model

        Parameters
        ----------
        u : float
            The on-site interaction strength.
        eps_imp : float, optional
            The on-site energy of the impurity site. The default is `0`.
            Note that the impurity energy does not contain the chemical potential
        eps_bath : float or (N) float np.ndarray
            The on-site energy of the bath site(s). If a float is given the model
            is set to one bath site, otherwise the number of bath sites is given
            by the number of energy values passed. Note that the bath energy contains
            the chemical potential. If the SIAM is set to half filling, the bath energy
            can be fixed at .math:`\epsilon_B = 0`.
            The default is `0` (half filling with one bath site).
        v : float or (N) float np.ndarray
            The hopping energy between the impurity site and the bath site(s).
            The number of hopping parameters must match the number of bath energies
            passed, i.e. the number of bath sites. The default is `1`.
        mu : float, optional
            The chemical potential of the system. If `None` the system is set
            to half filling, meaning a chemical potential of .math:`\mu = u/2`.
            The default is `None` (half filling).
        temp : float, optional
            Optional temperature in kelvin. The default is ``0``.
        """
        mu = u / 2 if mu is None else mu
        eps_bath = np.atleast_1d(eps_bath)
        v = np.atleast_1d(v)

        if len(eps_bath) > 1 and len(v) == 1:
            v = np.ones(len(eps_bath)) * v[0]
        if len(eps_bath) == 1 and len(v) > 1:
            eps_bath = np.ones(len(v)) * eps_bath[0]
        assert len(eps_bath) == len(v), f"Shape of bath on-site energy {len(eps_bath)} doesn't " \
                                        f"match hybridization {len(v)}!"
        num_sites = len(eps_bath) + 1
        super().__init__(num_sites, u=u, eps_imp=eps_imp, eps_bath=eps_bath, v=v, mu=mu, temp=temp)

    @property
    def num_bath(self) -> int:
        """The number of bath sites."""
        return len(self.eps_bath)

    @property
    def num_sites(self) -> int:
        """The total number of sites."""
        return self.num_bath + 1

    @property
    def beta(self) -> float:
        """float : Inverse temperature .math:`1/T`"""
        return 1 / self.temp

    def update_bath_energy(self, eps_bath: (float, np.ndarray)) -> None:
        """Updates the on-site energies `eps_bath` of the bath sites.

        Parameters
        ----------
        eps_bath: float or (N) np.ndarray
            The energy values of the bath sites. If only one bath site
            is used a float value can be passed.
        """
        eps_bath = np.atleast_1d(eps_bath).astype(np.float64)
        if eps_bath.shape[0] != self.num_bath:
            raise ValueError(f"Dimension of the new bath energy {eps_bath.shape} "
                             f"does not match number of baths {self.num_bath}")
        self.eps_bath = eps_bath  # noqa

    def update_hybridization(self, v: (float, np.ndarray)) -> None:
        """Updates the hopping parameters `v` between the impurity and bath sites.

        Parameters
        ----------
        v: float or (N) np.ndarray
            The hopping parameters between the impurity and bath sites.
            If only one bath site is used a float value can be passed.
        """
        v = np.atleast_1d(v).astype(np.float64)
        if v.shape[0] != self.num_bath:
            raise ValueError(f"Dimension of the new hybridization {v.shape} "
                             f"does not match number of baths {self.num_bath}")
        self.v = v  # noqa

    def hybridization_func(self, z: np.ndarray) -> np.ndarray:
        r"""Computes the hybdridization function .math:`\Delta(z)` of the SIAM.

        The hybridization function of a single impurity Anderson model with
        .math:`N_b` bath sites is defined as
        ..math::
            \Delta(z) = \sum_{i}^{N_b} \frac{\abs{V_i}^2}{z - \epsilon_i}

        Parameters
        ----------
        z: (N) complex np.ndarray
            The complex frequency .math:`z`.

        Returns
        -------
        delta: (N) complex np.ndarray
        """
        x = z[..., np.newaxis]
        return np.sum(np.square(np.abs(self.v)) / (x - self.eps_bath), axis=-1)

    def _hamiltonian_data(self, up_states, dn_states):
        """Gets called by the `hamilton_operator`-method of the abstract base class."""
        num_sites = self.num_sites
        u = np.append(self.u, np.zeros(self.num_bath))
        eps = np.append(self.eps_imp - self.mu, self.eps_bath)
        hopping = lambda i, j: self.v[j - 1] if i == 0 else 0  # noqa

        yield from project_onsite_energy(up_states, dn_states, eps)
        yield from project_interaction(up_states, dn_states, u)
        yield from project_site_hopping(up_states, dn_states, num_sites, hopping, pos=0)

    def impurity_gf0(self, z):
        return 1 / (z + self.mu + self.eps_imp - self.hybridization_func(z))

    def impurity_gf(self, z, sigma=UP):
        return greens_function_lehmann(self, z, beta=1/self.temp, pos=0, sigma=sigma).gf

    def get_sector_gs(self, sector):
        ham = self.hamiltonian(sector=sector)
        if ham.shape[0] < 50:
            eigvals, eigvecs = np.linalg.eigh(ham)
            gs_idx = np.argmin(eigvals)
            return eigvals[gs_idx], eigvecs[:, gs_idx], ham
        energy, vector = eigsh(ham, k=1, which="SA")
        return energy[0], vector[:,0], ham

    def get_total_gs(self):
        gs = EigenState(energy=np.infty, vector=None, nup=None, ndn=None, ham=None)
        for n_up, n_dn in self.iter_fillings():
            sector = self.get_sector(n_up, n_dn)
            energy, vector, ham = self.get_sector_gs(sector)
            if energy < gs.energy:
                gs = EigenState(energy=energy, vector=vector, nup=n_up, ndn=n_dn, ham=ham)
        return gs

    def t_evo_gr(self, gs: EigenState, start, stop, num):
        tt, dt = np.linspace(start, stop, num=num, retstep=True)
        if gs.nup + 1 > self.num_sites:
            return tt, np.zeros_like(tt)

        gs_sector = self.get_sector(gs.nup, gs.ndn)
        gs_up1_sector = self.get_sector(gs.nup+1, gs.ndn)
        cd_0_up = CreationOperator(gs_sector, gs_up1_sector, pos=0, sigma=UP)
        ket = cd_0_up.matvec(gs.vector)
        bra = ket.conj()
        print(bra, ket)

        tevo_gs_energy = np.exp(1j*gs.energy*dt)
        # exponential operator exp(-i*H*t):
        ham = self.hamilton_operator(sector=gs_up1_sector)
        tevo_op_exp = -1j * ham @ np.eye(*ham.shape) * dt
        # overlaps = expm_multiply(tevo_op, ket, start=start, stop=stop, num=num) @ bra
        overlaps = np.zeros(num, dtype=complex)
        # tevo_ket = expm(tevo_op_exp) @ ket
        tevo_op = expm(tevo_op_exp)

        factor = -1j
        overlaps[0] = factor*np.dot(bra, ket)
        for nn in range(1, num):
            factor *= tevo_gs_energy
            ket = tevo_op @ ket
            overlaps[nn] = np.dot(bra, ket) * factor
        return tt, overlaps

    def t_evo_ls(self, gs: EigenState, start, stop, num):
        tt, dt = np.linspace(start, stop, num=num, retstep=True)
        if gs.nup == 0:
            print("No up electron to annihilate.")
            return tt, np.zeros_like(tt)

        gs_sector = self.get_sector(gs.nup, gs.ndn)
        gs_upm1_sector = self.get_sector(gs.nup-1, gs.ndn)
        c_0_up = AnnihilationOperator(gs_sector, gs_upm1_sector, pos=0, sigma=UP)
        ket = c_0_up.matvec(gs.vector)
        bra = ket.conj()

        tevo_gs_energy = np.exp(-1j*gs.energy*dt)
        # exponential operator exp(-i*H*t):
        ham = self.hamilton_operator(sector=gs_upm1_sector)
        tevo_op_exp = -1j * ham @ np.eye(*ham.shape) * dt
        # overlaps = expm_multiply(tevo_op, ket, start=start, stop=stop, num=num) @ bra
        overlaps = np.zeros(num, dtype=complex)
        # tevo_ket = expm(tevo_op_exp) @ ket
        tevo_op = expm(tevo_op_exp)

        factor = -1j
        overlaps[0] = factor*np.dot(bra, ket)
        for nn in range(1, num):
            factor *= tevo_gs_energy
            ket = tevo_op @ ket
            overlaps[nn] = np.dot(bra, ket) * factor
        return tt, overlaps



    def pformat(self):
        return f"U={self.u}, ε_i={self.eps_imp}, ε_b={self.eps_bath}, v={self.v}, " \
               f"μ={self.mu}, T={self.temp}"<|MERGE_RESOLUTION|>--- conflicted
+++ resolved
@@ -9,16 +9,13 @@
 # be included in all copies or substantial portions of the Software.
 
 import numpy as np
+from abc import ABC
 from typing import Union, Sequence
-<<<<<<< HEAD
 from scipy import sparse
-from _expm_multiply import expm_multiply
-from scipy.sparse.linalg import expm
-from scipy.sparse.linalg import eigsh
-from cmpy.basis import UP, EigenState, Sector
+from cmpy.basis import UP
 from cmpy.operators import (
     project_onsite_energy, project_interaction, project_site_hopping, CreationOperator,
-    LinearOperator, AnnihilationOperator
+    LinearOperator
 )
 from cmpy.greens import GreensFunction
 from .abc import AbstractManyBodyModel
@@ -33,8 +30,7 @@
     def _matvec(self, x):
         matvec = np.zeros_like(x)
         for row, col, val in self.data:
-            # matvec[col] += val * x[row]
-            matvec[row] += val * x[col]
+            matvec[col] += val * x[row]
         return matvec
 
     def _adjoint(self):
@@ -50,26 +46,18 @@
         return scaled
 
 
-=======
-from cmpy.basis import UP
-from cmpy.operators import project_onsite_energy, project_interaction, project_site_hopping
-from cmpy.exactdiag import greens_function_lehmann
-from .abc import AbstractManyBodyModel
-
-
->>>>>>> e087d26b
 # =========================================================================
 # Single impurity anderson model
 # =========================================================================
 
 
-class SingleImpurityAndersonModel(AbstractManyBodyModel):
+class SingleImpurityAndersonModel(AbstractManyBodyModel, ABC):
 
     def __init__(self, u: Union[float, Sequence[float]] = 2.0,
                  eps_imp: Union[float, Sequence[float]] = 0.0,
                  eps_bath: Union[float, Sequence[float]] = 0.0,
                  v: Union[float, Sequence[float]] = 1.0,
-                 mu: float = None,
+                 mu: float = 0.0,
                  temp: float = 0.0):
         r"""Initializes the single impurity Anderson model
 
@@ -84,9 +72,11 @@
             The on-site energy of the bath site(s). If a float is given the model
             is set to one bath site, otherwise the number of bath sites is given
             by the number of energy values passed. Note that the bath energy contains
-            the chemical potential. If the SIAM is set to half filling, the bath energy
-            can be fixed at .math:`\epsilon_B = 0`.
-            The default is `0` (half filling with one bath site).
+            the chemical potential.
+            If the SIAM is set to half filling, the bath energy can be fixed at
+            .math:`\epsilon_B \mu = 0`. If `None`is given, one bath site at
+            half filling will be set up.
+            The default is `None` (half filling with one bath site).
         v : float or (N) float np.ndarray
             The hopping energy between the impurity site and the bath site(s).
             The number of hopping parameters must match the number of bath energies
@@ -98,16 +88,10 @@
         temp : float, optional
             Optional temperature in kelvin. The default is ``0``.
         """
+        eps_bath = u / 2 if eps_bath is None else eps_bath
         mu = u / 2 if mu is None else mu
-        eps_bath = np.atleast_1d(eps_bath)
-        v = np.atleast_1d(v)
-
-        if len(eps_bath) > 1 and len(v) == 1:
-            v = np.ones(len(eps_bath)) * v[0]
-        if len(eps_bath) == 1 and len(v) > 1:
-            eps_bath = np.ones(len(v)) * eps_bath[0]
-        assert len(eps_bath) == len(v), f"Shape of bath on-site energy {len(eps_bath)} doesn't " \
-                                        f"match hybridization {len(v)}!"
+        eps_bath = np.atleast_1d(eps_bath).astype(np.float64)
+        v = np.atleast_1d(v).astype(np.float64)
         num_sites = len(eps_bath) + 1
         super().__init__(num_sites, u=u, eps_imp=eps_imp, eps_bath=eps_bath, v=v, mu=mu, temp=temp)
 
@@ -120,11 +104,6 @@
     def num_sites(self) -> int:
         """The total number of sites."""
         return self.num_bath + 1
-
-    @property
-    def beta(self) -> float:
-        """float : Inverse temperature .math:`1/T`"""
-        return 1 / self.temp
 
     def update_bath_energy(self, eps_bath: (float, np.ndarray)) -> None:
         """Updates the on-site energies `eps_bath` of the bath sites.
@@ -176,100 +155,82 @@
         x = z[..., np.newaxis]
         return np.sum(np.square(np.abs(self.v)) / (x - self.eps_bath), axis=-1)
 
-    def _hamiltonian_data(self, up_states, dn_states):
-        """Gets called by the `hamilton_operator`-method of the abstract base class."""
+    def hamiltonian_data(self, up_states, dn_states):
         num_sites = self.num_sites
         u = np.append(self.u, np.zeros(self.num_bath))
-        eps = np.append(self.eps_imp - self.mu, self.eps_bath)
+        eps = np.append(self.eps_imp, self.eps_bath) - self.mu
         hopping = lambda i, j: self.v[j - 1] if i == 0 else 0  # noqa
 
         yield from project_onsite_energy(up_states, dn_states, eps)
         yield from project_interaction(up_states, dn_states, u)
         yield from project_site_hopping(up_states, dn_states, num_sites, hopping, pos=0)
 
+    def hamilton_operator(self, n_up=None, n_dn=None, sector=None, dtype=None):
+        if sector is None:
+            sector = self.basis.get_sector(n_up, n_dn)
+        up_states, dn_states = sector.up_states, sector.dn_states
+        size = len(up_states) * len(dn_states)
+
+        data = list(self.hamiltonian_data(up_states, dn_states))
+        return HamiltonOperator(size, list(data), dtype=dtype)
+
+    def hamiltonian(self, n_up=None, n_dn=None, sector=None, dtype=None, dense=True):
+        if sector is None:
+            sector = self.basis.get_sector(n_up, n_dn)
+        up_states, dn_states = sector.up_states, sector.dn_states
+        size = len(up_states) * len(dn_states)
+
+        rows, cols, data = list(), list(), list()
+        for row, col, value in self.hamiltonian_data(up_states, dn_states):
+            rows.append(row)
+            cols.append(col)
+            data.append(value)
+        ham = sparse.csr_matrix((data, (rows, cols)), shape=(size, size))
+        if dense:
+            ham = ham.toarray()
+        return ham
+
     def impurity_gf0(self, z):
         return 1 / (z + self.mu + self.eps_imp - self.hybridization_func(z))
 
-    def impurity_gf(self, z, sigma=UP):
-        return greens_function_lehmann(self, z, beta=1/self.temp, pos=0, sigma=sigma).gf
-
-    def get_sector_gs(self, sector):
-        ham = self.hamiltonian(sector=sector)
-        if ham.shape[0] < 50:
-            eigvals, eigvecs = np.linalg.eigh(ham)
-            gs_idx = np.argmin(eigvals)
-            return eigvals[gs_idx], eigvecs[:, gs_idx], ham
-        energy, vector = eigsh(ham, k=1, which="SA")
-        return energy[0], vector[:,0], ham
-
-    def get_total_gs(self):
-        gs = EigenState(energy=np.infty, vector=None, nup=None, ndn=None, ham=None)
+    def impurity_gf(self, z, beta, sigma=UP):
+        gf = GreensFunction(z, beta)
+        part = 0
+        eig_cache = dict()
         for n_up, n_dn in self.iter_fillings():
+            # Solve particle sector
+            sector_key = (n_up, n_dn)
             sector = self.get_sector(n_up, n_dn)
-            energy, vector, ham = self.get_sector_gs(sector)
-            if energy < gs.energy:
-                gs = EigenState(energy=energy, vector=vector, nup=n_up, ndn=n_dn, ham=ham)
-        return gs
-
-    def t_evo_gr(self, gs: EigenState, start, stop, num):
-        tt, dt = np.linspace(start, stop, num=num, retstep=True)
-        if gs.nup + 1 > self.num_sites:
-            return tt, np.zeros_like(tt)
-
-        gs_sector = self.get_sector(gs.nup, gs.ndn)
-        gs_up1_sector = self.get_sector(gs.nup+1, gs.ndn)
-        cd_0_up = CreationOperator(gs_sector, gs_up1_sector, pos=0, sigma=UP)
-        ket = cd_0_up.matvec(gs.vector)
-        bra = ket.conj()
-        print(bra, ket)
-
-        tevo_gs_energy = np.exp(1j*gs.energy*dt)
-        # exponential operator exp(-i*H*t):
-        ham = self.hamilton_operator(sector=gs_up1_sector)
-        tevo_op_exp = -1j * ham @ np.eye(*ham.shape) * dt
-        # overlaps = expm_multiply(tevo_op, ket, start=start, stop=stop, num=num) @ bra
-        overlaps = np.zeros(num, dtype=complex)
-        # tevo_ket = expm(tevo_op_exp) @ ket
-        tevo_op = expm(tevo_op_exp)
-
-        factor = -1j
-        overlaps[0] = factor*np.dot(bra, ket)
-        for nn in range(1, num):
-            factor *= tevo_gs_energy
-            ket = tevo_op @ ket
-            overlaps[nn] = np.dot(bra, ket) * factor
-        return tt, overlaps
-
-    def t_evo_ls(self, gs: EigenState, start, stop, num):
-        tt, dt = np.linspace(start, stop, num=num, retstep=True)
-        if gs.nup == 0:
-            print("No up electron to annihilate.")
-            return tt, np.zeros_like(tt)
-
-        gs_sector = self.get_sector(gs.nup, gs.ndn)
-        gs_upm1_sector = self.get_sector(gs.nup-1, gs.ndn)
-        c_0_up = AnnihilationOperator(gs_sector, gs_upm1_sector, pos=0, sigma=UP)
-        ket = c_0_up.matvec(gs.vector)
-        bra = ket.conj()
-
-        tevo_gs_energy = np.exp(-1j*gs.energy*dt)
-        # exponential operator exp(-i*H*t):
-        ham = self.hamilton_operator(sector=gs_upm1_sector)
-        tevo_op_exp = -1j * ham @ np.eye(*ham.shape) * dt
-        # overlaps = expm_multiply(tevo_op, ket, start=start, stop=stop, num=num) @ bra
-        overlaps = np.zeros(num, dtype=complex)
-        # tevo_ket = expm(tevo_op_exp) @ ket
-        tevo_op = expm(tevo_op_exp)
-
-        factor = -1j
-        overlaps[0] = factor*np.dot(bra, ket)
-        for nn in range(1, num):
-            factor *= tevo_gs_energy
-            ket = tevo_op @ ket
-            overlaps[nn] = np.dot(bra, ket) * factor
-        return tt, overlaps
-
-
+            if sector_key in eig_cache:
+                eigvals, eigvecs = eig_cache[sector_key]
+            else:
+                ham = self.hamiltonian(sector=sector)
+                eigvals, eigvecs = np.linalg.eigh(ham)
+                eig_cache[sector_key] = [eigvals, eigvecs]
+
+            # Update partition function
+            part += np.sum(np.exp(-beta * eigvals))
+
+            # Check if upper particle sector exists
+            n_up_p1, n_dn_p1 = n_up, n_dn
+            if sigma == UP:
+                n_up_p1 += 1
+            else:
+                n_dn_p1 += 1
+
+            if n_up_p1 in self.basis.fillings and n_dn_p1 in self.basis.fillings:
+                # Solve upper particle sector
+                sector_p1 = self.basis.get_sector(n_up_p1, n_dn_p1)
+                ham_p1 = self.hamiltonian(sector=sector_p1)
+                eigvals_p1, eigvecs_p1 = np.linalg.eigh(ham_p1)
+                eig_cache[(n_up_p1, n_dn_p1)] = [eigvals_p1, eigvecs_p1]
+
+                # Update Greens-function
+                cdag = CreationOperator(sector, sector_p1, sigma=sigma)
+                gf.accumulate(cdag, eigvals, eigvecs, eigvals_p1, eigvecs_p1)
+            else:
+                eig_cache = dict()
+        return gf / part
 
     def pformat(self):
         return f"U={self.u}, ε_i={self.eps_imp}, ε_b={self.eps_bath}, v={self.v}, " \
