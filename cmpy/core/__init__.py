--- conflicted
+++ resolved
@@ -6,23 +6,9 @@
 project: cmpy
 version: 1.0
 """
-<<<<<<< HEAD
-from .math import *
-from .utils import *
-from .basis import BasisState, Basis, FState, FBasis
-
-
-from .lattice_2 import Lattice, LatticePlot2D
-from .hamiltonian import Hamiltonian
-from .operators import *
-# from .state import *
-from .greens import *
-from .utils import *
-=======
 from .misc import *
 from .plotting import *
 from .basis import *
 from .greens import *
 from .matrix import Matrix, MatrixPlot, cc
-from .lattice import Lattice, LatticePlot2D
->>>>>>> ac6e002d
+from .lattice import Lattice, LatticePlot2D