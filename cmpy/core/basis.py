--- conflicted
+++ resolved
@@ -143,23 +143,11 @@
 
     @property
     def n(self):
-<<<<<<< HEAD
-        return sum([bin(x).count("1") for x in self.spins])
-
-    @property
-    def s(self):
-        num_spins = [bin(x).count("1") for x in self.spins]
-        if self.n_spins == 2:
-            return 0.5 * (num_spins[0] - num_spins[1])
-        else:
-            return 0.5 * sum(self.spins[0])
-=======
         return bin(self.up).count("1") + bin(self.dn).count("1")
 
     @property
     def s_up(self):
         return +0.5 * bin(self.up).count("1")
->>>>>>> ac6e002d
 
     @property
     def s_dn(self):
@@ -172,21 +160,6 @@
     def get_spinstate(self, sigma):
         return self.up if sigma == self.UP else self.dn
 
-<<<<<<< HEAD
-    def create(self, i, spin):
-        if self.spins[spin] >> i & 1:
-            return None
-        new = self.copy()
-        new[spin] = new[spin] | (1 << i)
-        return new
-
-    def annihilate(self, i, spin):
-        if not self.spins[spin] >> i & 1:
-            return None
-        new = self.copy()
-        new[spin] = new[spin] & ~(1 << i)
-        return new
-=======
     def get_particles(self, sigma):
         return self.n_up if sigma == self.UP else self.n_dn
 
@@ -235,7 +208,6 @@
             return dn_indices
         else:
             return None
->>>>>>> ac6e002d
 
 
 class Basis:
@@ -291,19 +263,9 @@
         self.states.sort(key=key)
 
     def get(self, n=None, s=None):
-<<<<<<< HEAD
-        if n is not None and not hasattr(n, "__len__"):
-            n = [n]
-        if s is not None and not hasattr(s, "__len__"):
-            s = [s]
-        states = list()
-        for state in self.states:
-            if check_sector(state.spins, n, s):
-=======
         states = list()
         for state in self.states:
             if state.check_sector(n, s):
->>>>>>> ac6e002d
                 states.append(state)
         return states
 
